import os
import yaml
import sys
import string
from collections import defaultdict
import numpy as np
import matplotlib
from matplotlib import pyplot as plt
<<<<<<< HEAD
from matplotlib.widgets import Cursor, Slider, RadioButtons, CheckButtons
=======
from matplotlib.widgets import Slider, RadioButtons
>>>>>>> 4a9c821b
from mpl_toolkits.axes_grid1 import make_axes_locatable
import matplotlib.gridspec as gs
import pybedtools as pbt
from scurgen.hilbert import HilbertMatrix


def data_dir():
    """
    Returns the data directory that contains example files for tests and
    documentation.
    """
    return os.path.join(os.path.dirname(__file__), 'data')


def debug_plot(h, verbose=True, nlabels=10):
    """
    Quick plot of a HilbertBase subclass that also labels the first 10 cells
    """
    imshow_kwargs = dict(
        interpolation='nearest',
        origin='upper',
        cmap=matplotlib.cm.Spectral_r)
    fig = plt.figure(figsize=(12, 10))
    ax = fig.add_subplot(111)
    mappable = ax.imshow(h.matrix, **imshow_kwargs)
    plt.colorbar(mappable)
    x, y, labels = h.curve()
    row, col = y, x
    ax.plot(x, y, '0.5')
    if verbose:
        for i in range(nlabels):
            # add chrom coords if it's a HilbertMatrix
            if isinstance(h, HilbertMatrix):
                label = 'i=%s\nx=%s, y=%s\nr=%s, c=%s\n%s' \
                        % (labels[i], x[i], y[i], row[i], col[i],
                           '%s:%s-%s' % h.xy2chrom(x[i], y[i]))
            else:
                label = 'i=%s\nx=%s, y=%s\nr=%s, c=%s' \
                        % (labels[i], x[i], y[i], row[i], col[i])
            ax.text(x[i], y[i], label, size=8, verticalalignment='center',
                    horizontalalignment='center')

    ax.axis('tight')
    plt.show()


def plot_hilbert(filenames, genome, chrom, dim=128):
    """
    Example function for a pre-configured GUI
    """
    cm_list = ['Blues', 'Reds', 'Greens', 'Greys', 'YlOrBr']
    config = dict(dim=dim, genome=genome, chrom=chrom, data=[])
    for fn, cm in zip(filenames, self.cm_list):
        config['data'].append(dict(filename=fn, colormap=cm))
    g = HilbertGUI(config)
    g.plot()
    return g


class HilbertGUI(object):
    def __init__(self, config, debug=False):
        """
        :param config:
            If a string, then treat it as a filename of a YAML config file; if
            a dictionary then treat it as the config dictionary itself.

            For each dictionary in `config['data']`, a new matrix, colorbar,
            and slider will be created using the filename and colormap
            specified.  The matrices for the files will be plotted on the same
            Axes.

            There is no limit, but colors get complicated quickly
            with, say, >3 files.

            Example config dict::

                {
                 'dim': 128,
                 'genome': 'hg19',
                 'chrom': 'chr10',
                 'data': [
                       {'filename': '../data/cpg-islands.hg19.chr10.bed',
                        'colormap': 'Blues'},

                       {'filename': '../data/refseq.chr10.exons.bed',
                        'colormap': 'Reds'}

                         ]
                }

            Example YAML file::

                dim: 128
                chrom: chr10
                genome: hg19
                data:
                    -
                        filename: ../data/cpg-islands.hg19.chr10.bed
                        colormap: Blues

                    -
                        filename: ../data/refseq.chr10.exons.bed
                        colormap: Reds


        :param debug:
            If True, then print some extra debugging info

        :param kwargs:
            Additional keyword arguments are passed to HilbertMatrix (e.g.,
            m_dim, genome, chrom)
        """
        self.config = self._parse_config(config)
        self.matrix_dim = self.config['dim']

        hilbert_matrix_kwargs = dict(
            matrix_dim=self.config['dim'],
            genome=self.config['genome'])

        # self.hilberts is keyed first by chrom, then by filename; the final
        # leaves are HilbertMatrix objects
        #
        # self.hilberts = {
        #   chrom1: {
        #               filename1: HM,
        #               filename2: HM,
        #               filename3: HM,
        #           },
        #   chrom2: {
        #               filename1: HM,
        #               filename2: HM,
        #               filename3: HM,
        #           },
        # }
        #
        #
        self.hilberts = defaultdict(dict)

        # colormaps are consistent across all chroms, so it's just keyed by
        # filename:
        #
        # self.colormaps = {
        #   filename1: cmap1,
        #   filename2: cmap2,
        #   filename3: cmap3
        # }
        self.colormaps = {}

        chroms = self.config['chrom']

        if chroms == 'genome':
            chroms = pbt.chromsizes(self.config['genome']).default.keys()

        if isinstance(chroms, basestring):
            chroms = [chroms]

        self.chroms = chroms
        self.fns = []
        for chunk in self.config['data']:
            fn = chunk['filename']
            self.fns.append(fn)
            self.colormaps[fn] = getattr(matplotlib.cm, chunk['colormap'])
            for chrom in self.chroms:
                hm = HilbertMatrix(fn, chrom=chrom, **hilbert_matrix_kwargs)
                hm.mask_low_values()
                self.hilberts[chrom][fn] = hm

        self.debug = debug
        self.nfiles = len(self.config['data'])
        self.nchroms = len(chroms)

    def _parse_config(self, config):
        if isinstance(config, basestring):
            config = yaml.load(open(config))
        self._validate_config(config)
        return config

    def _validate_config(self, config):
        # TODO: more work on validation
        assert 'data' in config

    # Axes construction -------------------------------------------------------

    def _configure_axes(self):
        """
        given the number of chromosomes and the number of data files
        configured, create a bunch of subplots.

        Abuses matplotlib.gridspec.GridSpec
        """
        # The area that will be subdivided into subplots per chrom.
        # TODO: expose this to the figure-saving method, which should get its
        # bbox [in part] from these coords.
        CHROM = dict(
            left=0.05,
            right=0.8,
            top=0.9,
            bottom=0.2,
            wspace=0.01,
            hspace=0.1)

        # Area used for alpha sliders
        SLIDER_PAD = 0.01
        SLIDER = dict(
            left=0.15,
            right=0.70,
            bottom=0.1,
            top=CHROM['bottom'] - SLIDER_PAD,
            hspace=0.5,
        )

        # Area used for colorbars
        # TODO: similar to CHROM, expose this to figure-saving method
        CBAR_PAD = 0.01
        CBAR = dict(
            left=CHROM['right'] + CBAR_PAD,
            right=0.95,
            wspace=1.5,
            top=CHROM['top'],
            bottom=CHROM['bottom'],
        )

        # Area used for checkboxes.
        CHECKS = dict(
            top=SLIDER['top'],
            bottom=SLIDER['bottom'],
            left=CBAR['left'],
            right=CBAR['right'],
            wspace=CBAR['wspace'],
            hspace=SLIDER['hspace'])

        RADIO_PAD = 0.01
        RADIO = (
            CHROM['left'],    # left
            SLIDER['bottom'],  # bottom
            SLIDER['left'] - CHROM['left'] - RADIO_PAD,  # width
            SLIDER['top'] - SLIDER['bottom'],    # height
        )

        self.radio_ax = plt.Axes(self.fig, RADIO)
        self.fig.add_axes(self.radio_ax)

        # Set up the grids upon which new axes will eventually be organized and
        # created
        nrows = int(np.ceil(np.sqrt(self.nchroms)))
        ncols = nrows

        assert nrows * ncols >= len(self.chroms)

        chrom_grid = gs.GridSpec(nrows, ncols)
        chrom_grid.update(**CHROM)

        slider_grid = gs.GridSpec(self.nfiles, 1)
        slider_grid.update(**SLIDER)

        colorbar_grid = gs.GridSpec(1, self.nfiles)
        colorbar_grid.update(**CBAR)

        checks_grid = gs.GridSpec(self.nfiles, self.nfiles)
        checks_grid.update(**CHECKS)

        # Now create the actual axes, and store them in self.*_axs dictionaries
        # for later access -- keyed by chrom (for chrom_axs) or filenames (all
        # others)
        self.chrom_axs = {}
        for chrom, spec in zip(self.chroms, chrom_grid):
            ax = plt.subplot(spec)
            ax.set_yticks([])
            ax.set_xticks([])
            ax.set_title(chrom, size=10)
            self.chrom_axs[chrom] = ax

        self.slider_axs = {}
        for fn, spec in zip(self.fns, slider_grid):
            self.slider_axs[fn] = plt.subplot(spec)

        self.colorbar_axs = {}
        for fn, spec in zip(self.fns, colorbar_grid):
            self.colorbar_axs[fn] = plt.subplot(spec)

        self.checks_axs = {}
        for i in range(self.nfiles):
            # this way only axes on the diagonal across the checkbox grid will
            # be created
            ax = plt.subplot(checks_grid[i, i])
            ax.set_yticks([])
            ax.set_xticks([])
            ax.patch.set_color('k')
            ax.SHOW = True
            ax.last_slider_val = 0.5
            self.checks_axs[self.fns[i]] = ax

    def _make_annotation_axes(self):
        """
        Makes axes along the top upon which to print genomic coords
        """
        self.annotation_ax = plt.Axes(
            self.fig, (0.1, 0.95, 0.8, 0.03), frame_on=False)
        self.annotation_ax.set_xticks([])
        self.annotation_ax.set_yticks([])

        # necessary to capture the canvas before drawing new things to it.
        # otherwise, old chrom coordinates are left on the canvas.
        #http://stackoverflow.com/questions/6286731/ \
        #animating-matplotlib-panel-blit-leaves-old-frames-behind
        self.fig.canvas.draw()
        self.background = self.fig.canvas.copy_from_bbox(
            self.annotation_ax.bbox)
        self.current_position_label = self.annotation_ax.text(
            .5, .5, 'position...', horizontalalignment='center',
            verticalalignment='center', size=10, animated=True)
        self.fig.add_axes(self.annotation_ax)

<<<<<<< HEAD
    def _make_checkbox_axes(self):
        self.check_ax = plt.Axes(self.fig, (0.02, 0.02, 0.6, 0.1))
        self.fig.add_axes(self.check_ax)

    def _make_radio_axes(self):
        self.radio_ax = plt.Axes(self.fig, (0.85, 0.02, 0.1, 0.1))
        self.fig.add_axes(self.radio_ax)

    def _imshow_matrices(self):
        self.mappables = []

        for i in range(self.n):
            h = self.hilberts[i]
            cmap = self.colormaps[i]
            if i == 0:
                picker = 5
            else:
                picker = None
            self.mappables.append(
                self.ax.imshow(
                    h.masked, interpolation='nearest', origin='upper',
                    cmap=cmap, picker=picker))

        # Initialize alphas
        for m in self.mappables:
            m.set_alpha(0.5)

    def _matrix_colorbars(self):
        # colorbars
        self.cbars = []
        for i in range(self.n):
            m = self.mappables[i]
            cax = self.caxes[i]
            self.cbars.append(plt.colorbar(m, cax=cax))

        # Tweak colorbar labels
        for cbar in self.cbars:
            for txt in cbar.ax.get_yticklabels():
                txt.set_size(8)
=======
    # Initialize widgets ------------------------------------------------------
>>>>>>> 4a9c821b

    def _init_alpha_sliders(self):
        """
        Add sliders to self.slider_axs.  Assumes self._configure_axes has been
        called so that self.slider_axs has been populated.
        """
        self.sliders = {}

        for fn in self.fns:
            # Disable for now....
            #label = '%s: %s' % (string.letters[i], os.path.basename(fn))
            label = ""
            slider = Slider(
                self.slider_axs[fn],
                label,
                valmin=0,
                valmax=1,
                valinit=0.5,
                facecolor='0.3')
            slider.label.set_size(10)
            self.sliders[fn] = slider

        # TODO: it would be a nice touch if slider color == max cmap color

    def _init_checks(self):
        self.check_labels = []
        self.check_display = []
        for i in range(self.n):
            fn = self.config['data'][i]['filename']
            label = '%s' % (os.path.basename(fn))
            self.check_labels.append(label)
            self.check_display.append(self.mappables[i])

        self.checks = CheckButtons(self.check_ax, self.check_labels, \
                                   self.check_display)
        
    def _init_radio(self):
        """
        Add radio buttons to the radio ax for color scale.
        self._make_radio_axes() needs to have been called.
        """
        self.radio = RadioButtons(
            self.radio_ax,
            labels=['log', 'linear'],
            active=1)

    def _make_connections(self):
        # Alpha sliders
        for fn in self.fns:
            self.sliders[fn].on_changed(
                self._slider_callback_factory(fn))

        # Radio callback changes color scale
        self.radio.on_clicked(self._radio_callback)
<<<<<<< HEAD
        #Checkbox callback changes what hilberts are shown
        self.checks.on_clicked(self._check_callback)
        
=======

        self.fig.canvas.mpl_connect('button_press_event', self._check_callback)
>>>>>>> 4a9c821b
        self.fig.canvas.mpl_connect('motion_notify_event', self._coord_tracker)
        self.fig.canvas.mpl_connect('pick_event', self._coord_callback)

    # Plot data ---------------------------------------------------------------

    def _imshow_matrices(self):
        """
        Assumes HilbertMatrix objects have already been created in
        self.hilberts; this just imshow()s each underlying matrix on the
        appropriate axes
        """
        # Like the structure of self.hilberts, self.mappables is keyed by chrom
        # and then filename.
        self.mappables = defaultdict(dict)

        for chrom in self.chroms:
            for fn in self.fns:
                h = self.hilberts[chrom][fn]
                if len(self.mappables[chrom]) == 0:
                    picker = 5
                else:
                    picker = None
                cmap = self.colormaps[fn]
                ax = self.chrom_axs[chrom]
                mappable = ax.imshow(
                    h.masked, interpolation='nearest', origin='upper',
                    cmap=cmap, picker=picker)
                mappable.set_alpha(0.5)
                self.mappables[chrom][fn] = mappable

    def _matrix_colorbars(self):
        """
        Adds colorbars.  Assumes that self._configure_axes() and
        self._imshow_matrices() have been called so that self.colorbar_axs and
        self.mappables have been populated.
        """
        self.colorbars = {}

        # even though we have nchroms x nfiles mappables, we only need to make
        # colorbars for nfiles of them.  So just grab the mappables for the
        # first configured chrom.
        chrom = self.chroms[0]
        for fn in self.fns:
            self.colorbars[fn] = plt.colorbar(
                self.mappables[chrom][fn],
                cax=self.colorbar_axs[fn])

        # Tweak colorbar labels
        for cbar in self.colorbars.values():
            for txt in cbar.ax.get_yticklabels():
                txt.set_size(8)

    def plot(self):
        """
        Does most of the work to set up the figure, axes, and widgets.
        """
        # These methods construct axes in the right places
        self.fig = plt.figure(figsize=(8, 8))
        self._configure_axes()
        self._make_annotation_axes()
<<<<<<< HEAD
        self._make_radio_axes()
        self._make_checkbox_axes()
=======
>>>>>>> 4a9c821b

        # Plot the matrices and their colorbars
        self._imshow_matrices()
        self._matrix_colorbars()

        # Initialize the various widgets
        self._init_alpha_sliders()
        self._init_radio()
        self._init_checks()

        # Connect callbacks to events
        self._make_connections()

    # Helper methods for getting various info when given an axes --------------

    def _chrom_from_axes(self, ax):
        """
        Reverse lookup into self.chrom_axs to return what chromsome a given
        axes represents.
        """
        for chrom, chrom_ax in self.chrom_axs.items():
            if chrom_ax == ax:
                return chrom

    def _hilberts_from_axes(self, ax):
        """
        Given an axes, return the {filename: HilbertMatrix} dictionary of
        HilbertMatrix objects that are plotted on it.
        """
        chrom = self._chrom_from_axes(ax)
        return self.hilberts[chrom]

    def _first_hilbert_from_axes(self, ax):
        """
        Some of the callbacks don't care which of the possibly multiple
        HilbertMatrix objects are plotted on the matrix -- they just need one
        of them in order to get the genomic coords.
        """
        return self._hilberts_from_axes(ax).itervalues().next()

    def _fn_from_check_ax(self, ax):
        for fn, check_ax in self.checks_axs.iteritems():
            if check_ax == ax:
                return fn

    # Callbacks and callback helpers ------------------------------------------

    def _coord_tracker(self, event):
        """
        Callback that updates text based on the genomic coords of the current
        mouse position.
        """
        # Restore original background
        self.fig.canvas.restore_region(self.background)

        # These will be None if the mouse is not in an Axes, so the string
        # should be empty.
        #
        # Also, make sure we're in the imshow Axes -- don't want crazy genomic
        # coords from being in the colorbar or annotation Axes
        x = event.xdata
        y = event.ydata
        if (x is None) or (y is None) \
                or (event.inaxes not in self.chrom_axs.values()):
            s = ""

        # Get matrix coords
        else:
            xi = int(round(x))
            yi = int(round(y))

            # If you move the mouse off the edge of the main Axes, rounding to
            # the nearest row or col may get you a value that's greater than
            # the number of rows/cols.  In this case, treat it similar to being
            # out of the Axes, with an empty string.
            if (xi >= self.matrix_dim) or (yi >= self.matrix_dim):
                s = ""
            else:
                # Identify the HilbertMatrix objects for this axes
                hms = self._hilberts_from_axes(event.inaxes)

                # Really we only need one of them.
                hm = hms.itervalues().next()

                # Genomic coords from (x,y)
                s = '%s:%s-%s' % hm.xy2chrom(xi, yi)

        # Update text, redraw just the text object, and blit the background
        # previously saved
        self.current_position_label.set_text(s)
        self.annotation_ax.draw_artist(self.current_position_label)
        self.fig.canvas.blit(self.annotation_ax.bbox)

    def _xy_to_value_string(self, x, y):
        v = []
        for letter, h in zip(string.letters, self.hilberts):
            v.append('%s=%s' % (letter, h.matrix[y, x]))
        return '; '.join(v)

    def _coord_callback(self, event):
        x = event.mouseevent.xdata
        y = event.mouseevent.ydata
        xi = int(round(x))
        yi = int(round(y))
        if self.debug:
            print
            print 'mouse x:', x, 'xi:', xi
            print 'mouse y:', y, 'yi:', yi
        h = self._first_hilbert_from_axes(event.artist.axes)
        s = '%s:%s-%s' % h.xy2chrom(xi, yi)
        print s
        sys.stdout.flush()

    def _radio_callback(self, label):
        # Hello? Am I the 9th caller!?
        if label == 'log':
            self._log()
        elif label == 'linear':
            self._linear()
        else:
            raise ValueError("unspecified label for radio button")

<<<<<<< HEAD
    def _check_callback(self, label):
        for i in xrange(len(self.check_labels)):
            if label == self.check_labels[i]:
                self.mappables[i].set_visible(not \
                        self.mappables[i].get_visible())
        plt.draw()
        
    def _slider_callback_factory(self, mappable, cbar):
=======
    def _check_callback(self, event):
        """
        Toggles the alpha between 0.0 and 0.5 and also changes the color of the
        checkbox axes.
>>>>>>> 4a9c821b
        """
        ax = event.inaxes
        fn = self._fn_from_check_ax(ax)
        if ax in self.checks_axs.values():
            ax.SHOW = not ax.SHOW
            color = {True: 'k', False: 'w'}
            if ax.SHOW:

                self.sliders[fn].set_val(ax.last_slider_val)
            else:
                ax.last_slider_val = self.sliders[fn].val
                self.sliders[fn].set_val(0)
            ax.patch.set_color(color[ax.SHOW])
            plt.draw()

    def _slider_callback_factory(self, fn):
        """
        Given a filename, return a function that will modify all that
        filename's mappables based on the slider's value.
        """
        def _slider_callback(x):
            for chrom in self.chroms:
                mappable = self.mappables[chrom][fn]
                cbar = self.colorbars[fn]
                mappable.set_alpha(x)
                cbar.set_alpha(x)
                cbar.update_normal(mappable)

        return _slider_callback

    def _colormap_normalizer(self, fn, norm):
        for chrom in self.chroms:
            self.mappables[chrom][fn].set_norm(norm)
        self.colorbars[fn].set_norm(norm)
        #self.colorbars[fn].update_normal(self.mappables[chrom][fn])

    def _min_max_for_fn(self, fn):
        """
        Identify the (masked) min/max values across all chroms for filename
        `fn`
        """
        mns, mxs = [], []
        for chrom in self.chroms:
            m = self.hilberts[chrom][fn].masked
            mns.append(m.min())
            mxs.append(m.max())
        mn = min(mns)
        mx = max(mxs)
        return mn, mx

    def _log(self):
        """
        Update colomaps of the plotted images to use log-scaled color
        """
        for fn in self.fns:
            mn, mx = self._min_max_for_fn(fn)
            norm = matplotlib.colors.LogNorm(vmin=mn, vmax=mx)
            self._colormap_normalizer(fn, norm)
        plt.draw()

    def _linear(self):
        """
        Update colormaps of the plotted images to use linear-scaled color
        """
        for fn in self.fns:
            mn, mx = self._min_max_for_fn(fn)
            norm = matplotlib.colors.Normalize(vmin=mn, vmax=mx)
            self._colormap_normalizer(fn, norm)
        plt.draw()


def gui_main(parser, args):
    g = HilbertGUI(args.config_file)
    g.plot()
    plt.show()


def _debug():
    config = dict(
        dim=128,
        chrom=['chr10', 'chr11', 'chr12'],
        genome='hg19',
        data=[
            dict(
                filename='data/cpg-islands.hg19.chr10.bed',
                colormap='Blues'),
            dict(
                filename='data/refseq.chr10.exons.bed',
                colormap='Reds'),
            dict(
                filename='data/phastcons.chr10.bed',
                colormap='Spectral_r')
        ]
    )

    g = HilbertGUI(config)
    g.plot()
    plt.show()
    return g<|MERGE_RESOLUTION|>--- conflicted
+++ resolved
@@ -6,11 +6,7 @@
 import numpy as np
 import matplotlib
 from matplotlib import pyplot as plt
-<<<<<<< HEAD
-from matplotlib.widgets import Cursor, Slider, RadioButtons, CheckButtons
-=======
 from matplotlib.widgets import Slider, RadioButtons
->>>>>>> 4a9c821b
 from mpl_toolkits.axes_grid1 import make_axes_locatable
 import matplotlib.gridspec as gs
 import pybedtools as pbt
@@ -324,49 +320,7 @@
             verticalalignment='center', size=10, animated=True)
         self.fig.add_axes(self.annotation_ax)
 
-<<<<<<< HEAD
-    def _make_checkbox_axes(self):
-        self.check_ax = plt.Axes(self.fig, (0.02, 0.02, 0.6, 0.1))
-        self.fig.add_axes(self.check_ax)
-
-    def _make_radio_axes(self):
-        self.radio_ax = plt.Axes(self.fig, (0.85, 0.02, 0.1, 0.1))
-        self.fig.add_axes(self.radio_ax)
-
-    def _imshow_matrices(self):
-        self.mappables = []
-
-        for i in range(self.n):
-            h = self.hilberts[i]
-            cmap = self.colormaps[i]
-            if i == 0:
-                picker = 5
-            else:
-                picker = None
-            self.mappables.append(
-                self.ax.imshow(
-                    h.masked, interpolation='nearest', origin='upper',
-                    cmap=cmap, picker=picker))
-
-        # Initialize alphas
-        for m in self.mappables:
-            m.set_alpha(0.5)
-
-    def _matrix_colorbars(self):
-        # colorbars
-        self.cbars = []
-        for i in range(self.n):
-            m = self.mappables[i]
-            cax = self.caxes[i]
-            self.cbars.append(plt.colorbar(m, cax=cax))
-
-        # Tweak colorbar labels
-        for cbar in self.cbars:
-            for txt in cbar.ax.get_yticklabels():
-                txt.set_size(8)
-=======
     # Initialize widgets ------------------------------------------------------
->>>>>>> 4a9c821b
 
     def _init_alpha_sliders(self):
         """
@@ -421,14 +375,8 @@
 
         # Radio callback changes color scale
         self.radio.on_clicked(self._radio_callback)
-<<<<<<< HEAD
-        #Checkbox callback changes what hilberts are shown
-        self.checks.on_clicked(self._check_callback)
-        
-=======
 
         self.fig.canvas.mpl_connect('button_press_event', self._check_callback)
->>>>>>> 4a9c821b
         self.fig.canvas.mpl_connect('motion_notify_event', self._coord_tracker)
         self.fig.canvas.mpl_connect('pick_event', self._coord_callback)
 
@@ -489,11 +437,6 @@
         self.fig = plt.figure(figsize=(8, 8))
         self._configure_axes()
         self._make_annotation_axes()
-<<<<<<< HEAD
-        self._make_radio_axes()
-        self._make_checkbox_axes()
-=======
->>>>>>> 4a9c821b
 
         # Plot the matrices and their colorbars
         self._imshow_matrices()
@@ -502,7 +445,6 @@
         # Initialize the various widgets
         self._init_alpha_sliders()
         self._init_radio()
-        self._init_checks()
 
         # Connect callbacks to events
         self._make_connections()
@@ -616,21 +558,10 @@
         else:
             raise ValueError("unspecified label for radio button")
 
-<<<<<<< HEAD
-    def _check_callback(self, label):
-        for i in xrange(len(self.check_labels)):
-            if label == self.check_labels[i]:
-                self.mappables[i].set_visible(not \
-                        self.mappables[i].get_visible())
-        plt.draw()
-        
-    def _slider_callback_factory(self, mappable, cbar):
-=======
     def _check_callback(self, event):
         """
         Toggles the alpha between 0.0 and 0.5 and also changes the color of the
         checkbox axes.
->>>>>>> 4a9c821b
         """
         ax = event.inaxes
         fn = self._fn_from_check_ax(ax)
