--- conflicted
+++ resolved
@@ -196,19 +196,6 @@
         self.radio_ax = plt.Axes(self.fig, (0.85, 0.02, 0.1, 0.1))
         self.fig.add_axes(self.radio_ax)
 
-<<<<<<< HEAD
-        # plot the matrices on top of each other. Note that only one gets the
-        # `picker` kwarg; otherwise the callback will trigger multiple times.
-        self.mappable1 = self.ax.imshow(
-            self.h1.masked, interpolation='nearest',
-            origin='upper',
-            cmap=matplotlib.cm.Reds, picker=5)
-
-        self.mappable2 = self.ax.imshow(
-            self.h2.masked, interpolation='nearest',
-            origin='upper',
-            cmap=matplotlib.cm.Blues)
-=======
     def _imshow_matrices(self):
         self.mappables = []
 
@@ -223,7 +210,6 @@
                 self.ax.imshow(
                     h.masked, interpolation='nearest', origin='upper',
                     cmap=cmap, picker=picker))
->>>>>>> a4d62040
 
         # Initialize alphas
         for m in self.mappables:
@@ -309,20 +295,6 @@
         # Radio callback changes color scale
         self.radio.on_clicked(self._radio_callback)
 
-<<<<<<< HEAD
-        # necessary to capture the canvas before drawing new things to it.
-        # otherwise, old chrom coordinates are left on the canvas.
-        #http://stackoverflow.com/questions/6286731/ \
-        #animating-matplotlib-panel-blit-leaves-old-frames-behind
-        self.fig.canvas.draw()
-        self.background = self.fig.canvas.copy_from_bbox(
-            self.annotation_ax.bbox)
-
-        self.current_position_label = self.annotation_ax.text(
-            .5, .5, 'position...', horizontalalignment='center',
-            verticalalignment='center', size=10, animated=True)
-=======
->>>>>>> a4d62040
         self.fig.canvas.mpl_connect('motion_notify_event', self._coord_tracker)
         self.fig.canvas.mpl_connect('pick_event', self._coord_callback)
 
