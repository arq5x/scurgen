--- conflicted
+++ resolved
@@ -66,21 +66,19 @@
         return None 
 
 
-
 class HilbertBase(object):
-    def __init__(self, matrix_dim):
+    def __init__(self, m_dim):
         """
         Initializes a basic Hilbert curve.
 
-        :param matrix_dim:
+        :param m_dim:
             The number of dimensions on a side (power of 2)
         """
-        if np.log2(matrix_dim) % 1 != 0:
-            raise ValueError('matrix_dim %s not a power of 2' % matrix_dim)
-        self.matrix_dim = matrix_dim
-        self.ncells = matrix_dim * matrix_dim
-        self.matrix = np.zeros(
-            (self.matrix_dim, self.matrix_dim), dtype=np.float)
+        if np.log2(m_dim) % 1 != 0:
+            raise ValueError('m_dim %s not a power of 2' % m_dim)
+        self.m_dim = m_dim
+        self.ncells = m_dim * m_dim
+        self.matrix = np.zeros((self.m_dim, self.m_dim), dtype=np.float)
 
     def update(self, d1, d2, value=1, func=np.add):
         """
@@ -105,7 +103,7 @@
             `value`.
         """
         for dist in xrange(d1, d2 + 1):
-            x, y = d2xy(self.matrix_dim, dist)
+            x, y = d2xy(self.m_dim, dist)
             self.matrix[x, y] = func(self.matrix[x, y], value)
 
     def reset(self):
@@ -130,9 +128,9 @@
         # seems to work...
         xs, ys = [], []
         for i in range(self.ncells):
-            x, y = d2xy(self.matrix_dim, i)
+            x, y = d2xy(self.m_dim, i)
             xi = y
-            yi = self.matrix_dim - x - 1
+            yi = self.m_dim - x - 1
             xs.append(xi)
             ys.append(yi)
 
@@ -141,18 +139,18 @@
 
 
 class HilbertNormalized(HilbertBase):
-    def __init__(self, matrix_dim, length):
+    def __init__(self, m_dim, length):
         """
         Hilbert curve class that handles distance in arbitrary units (e.g.,
         genomic bp) instead of in cell numbers.
 
-        :param matrix_dim:
+        :param m_dim:
             The number of dimensions on a side (power of 2)
 
         :param length:
             The total length represented by this curve
         """
-        super(HilbertNormalized, self).__init__(matrix_dim)
+        super(HilbertNormalized, self).__init__(m_dim)
         self.length = length
         self.norm_factor = self.length / float(self.ncells)
 
@@ -216,10 +214,6 @@
         self.chromdict = pbt.chromsizes(self.genome)
 
         if self.chrom != "genome":
-<<<<<<< HEAD
-            # grab the length of the requested chromosome
-            self.chrom_length = self.chromdict[self.chrom][1]
-=======
             chrom_range_tuple = get_interval_from_string(self.chrom)
             if chrom_range_tuple is None:
                 # grab the length of the requested chromosome
@@ -232,15 +226,14 @@
                 self.chrom_length = self.range_end - self.range_start
                 self.use_chrom_range = True
 
->>>>>>> d10a5d59
             print self.chrom, "size: ",
         else:
             # using the entire genome for our coordinate system
             self.chrom_length = 0
             curr_offset = 0
-            self.chrom_offsets = {}
+            self.chrom_offsets = {}  
             self.chrom_offsets_list = []
-            self.chrom_names_list = []
+            self.chrom_names_list = []          
             for chrom in self.chromdict:
                 self.chrom_offsets[chrom] = curr_offset
                 self.chrom_offsets_list.append(curr_offset)
@@ -249,13 +242,13 @@
                 curr_offset += self.chromdict[chrom][1]
             print "genome size: ",
         print self.chrom_length
-
+        
         super(HilbertMatrix, self).__init__(matrix_dim, self.chrom_length)
-
-        print "using matrix of size", self.matrix_dim, "there are", \
+        
+        print "using matrix of size", self.m_dim, "there are", \
               self.ncells, "cells in the matrix and each cell represents", \
               int(self.dist_per_cell), "base pairs."
-
+        
         self.incr_column = incr_column
         self.num_intervals = 0
         self.total_interval_length = 0
@@ -264,10 +257,11 @@
         chrom_names = []
         self.temp_files = []
 
+
+
         # populate the matrix with the data contained in self.file
         self.build()
         self.dump_matrix()
-        self.masked = self.matrix
 
     def _cleanup(self):
         for temp_file in self.temp_files:
@@ -318,36 +312,36 @@
             self.incr_column = 4
             self.temp_files.append(bedg_filename)
             return pbt.BedTool(bedg_filename)
-
+            
     def get_chrom_range(self, x, y):
         """
         Given an x,y coordinate in the matrix, compute the
         chrom, start and end coordinate tht the cell represents.
-
+        
         When plotting a single chromosome, this is merely a matter of
         getting the curve distance that the cell is from the origin
         and then multiplying that distance by the size (in bp) of
         each cell.
-
+        
         For whole genome plots, we need to use the distance to figure out
         which chrom we are in and then from that, figure out how far we are
         into the chrom.
         """
         if self.chrom != "genome":
-            matrix_dist = xy2d(self.matrix_dim, x, y)
+            matrix_dist = xy2d(self.m_dim, x, y)
             chrom = self.chrom
             start = matrix_dist * self.dist_per_cell
-            end = start + self.dist_per_cell
+            end = start + self.dist_per_cell 
         else:
-            matrix_dist = xy2d(self.matrix_dim, x, y)
+            matrix_dist = xy2d(self.m_dim, x, y)
             bp_dist = matrix_dist * self.dist_per_cell
-
+            
             idx = bisect.bisect_left(self.chrom_offsets_list, bp_dist) - 1
             chrom = self.chrom_names_list[idx]
             chrom_offset = self.chrom_offsets_list[idx]
             bp_dist_from_chrom_start = bp_dist - chrom_offset
             start = int(bp_dist_from_chrom_start / self.dist_per_cell) * \
-                self.dist_per_cell
+                    self.dist_per_cell
             end = start + self.dist_per_cell
 
         return chrom, int(start), int(end)
@@ -367,7 +361,7 @@
         for ivl in ivls:
             self.num_intervals += 1
             self.total_interval_length += ivl.end - ivl.start
-
+            
             start = ivl.start
             end = ivl.end
             if not self.chrom == "genome":
@@ -385,12 +379,12 @@
         self._cleanup()
 
     def dump_matrix(self):
-
+        
         mat_dump = open(self.file + ".mtx", 'w')
         # header indicates the dimension of the matrix
-        mat_dump.write(str(self.matrix_dim) + '\n')
-        for r in xrange(self.matrix_dim):
-            for c in xrange(self.matrix_dim):
+        mat_dump.write(str(self.m_dim) + '\n')
+        for r in xrange(self.m_dim):
+            for c in xrange(self.m_dim):
                 (chrom, start, end) = self.get_chrom_range(r, c)
                 mat_dump.write('\t'.join(str(s) for s in [r, c,
                                          self.matrix[r][c],
@@ -399,7 +393,11 @@
         mat_dump.close()
 
     def mask_low_values(self, min_val=0):
-        self.masked = np.ma.masked_array(self.matrix, self.matrix <= min_val)
+        rows, cols = self.matrix.shape
+        for r in range(rows):
+            for c in range(cols):
+                if self.matrix[r][c] <= min_val:
+                    self.matrix[r][c] = np.NaN
 
     def norm_by_total_intervals(self):
         rows, cols = self.matrix.shape
