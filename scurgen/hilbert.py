import numpy as np
import pybedtools as pbt
import sys
import os
import matplotlib
import subprocess
from pybedtools import genome_registry


def rot(n, x, y, rx, ry):
    if (ry == 0):
        if (rx == 1):
            x = n - 1 - x
            y = n - 1 - y
        # Swap x and y
        x, y = y, x
    return (x, y)


def d2xy(n, d):
    """
    Convert a distance into (x,y) coords of the matrix of dimension `n`
    """
    t = d
    x = y = 0

    s = 1
    while s < n:
        rx = 1 & (t / 2)
        ry = 1 & (t ^ rx)
        (x, y) = rot(s, x, y, rx, ry)
        x += (s * rx)
        y += (s * ry)
        t = t / 4
        s *= 2
    return (x, y)

<<<<<<< HEAD

def xy2d(n, x, y):
    """
    Convert an (x, y) coordinate into distance
    """
=======
def xy2d(n, x, y):
>>>>>>> 5d1ad458
    d = 0
    s = n / 2
    while s > 0:
        rx = (x & s) > 0
        ry = (y & s) > 0
        d += s * s * ((3 * rx) ^ ry)
<<<<<<< HEAD
        rot(s, x, y, rx, ry)
=======
        rot(s, x, y, rx, ry)        
>>>>>>> 5d1ad458
        s /= 2
    return d


class Interval(object):
<<<<<<< HEAD

=======
    
>>>>>>> 5d1ad458
    def __init__(self, chrom, start, end):
        self.chrom = chrom
        self.start = start
        self.end = end
<<<<<<< HEAD

class HilbertBase(object):
    def __init__(self, m_dim):
        """
        Initializes a basic Hilbert curve.

        :param m_dim:
            The number of dimensions on a side (power of 2)
        """
        if np.log2(m_dim) % 1 != 0:
            raise ValueError('m_dim %s not a power of 2' % m_dim)
        self.m_dim = m_dim
        self.ncells = m_dim * m_dim
        self.matrix = np.zeros((self.m_dim, self.m_dim), dtype=np.float)

    def update(self, d1, d2, value=1, func=np.add):
        """
        Update the matrix between cells `d1` and `d2` (inclusive) by `value`.
=======
>>>>>>> 5d1ad458

        :param d1:
            First cell to update

        :param d2:
            Last cell to update

        :param value:
            Value to update by

        :param func:
            Optional arbitrary function that returns a float.  It should have
            the signature::

                func(existing_value, value)

            By default, func=np.add, so the cells will be simply incremented by
            `value`.
        """
        for dist in xrange(d1, d2 + 1):
            x, y = d2xy(self.m_dim, dist)
            self.matrix[x, y] = func(self.matrix[x, y], value)

    def reset(self):
        """
        Resets the matrix to zeros everywhere
        """
        self.matrix[:] = 0.0

    def curve(self):
        """
        Returns a 3-tuple of the x-coords, y-coords, and labels for the curve.
        The (x, y) coords correspond to (col, row) positions in a matrix such
        that that the following will work::

            x, y, labels = x.curve()
            plt.imshow(x.matrix)
            plt.plot(x, y)

        In this case the (x, y) coords fall within the center of each cell.
        """
        # Note: there's probably some more elegant way to do this but this
        # seems to work...
        xs, ys = [], []
        for i in range(self.ncells):
            x, y = d2xy(self.m_dim, i)
            xi = y
            yi = self.m_dim - x - 1
            xs.append(xi)
            ys.append(yi)

        # Reverse everything
        return np.array(xs)[::-1], np.array(ys)[::-1], range(self.ncells)


class HilbertNormalized(HilbertBase):
    def __init__(self, m_dim, length):
        """
        Hilbert curve class that handles distance in arbitrary units (e.g.,
        genomic bp) instead of in cell numbers.

        :param m_dim:
            The number of dimensions on a side (power of 2)

        :param length:
            The total length represented by this curve
        """
        super(HilbertNormalized, self).__init__(m_dim)
        self.length = length
        self.norm_factor = self.length / float(self.ncells)

    @property
    def dist_per_cell(self):
        """
        Returns the distance represented by each cell in the matrix.

        (alias for self.norm_factor)
        """
        return self.norm_factor

    def normalize(self, d):
        """
        Convert distance from bp to number of cells.
        """
        return int(d / self.norm_factor)

    def update(self, d1, d2, value=1, func=np.add, cells=False):
        """
        Update the matrix between distances `d1` and `d2` (inclusive) by
        `value`.

        :param d1:
            Beginning of the distance to update, or, if cells=True, assume `d1`
            has already been normalized to a cell distance

        :param d2:
            End of the distance to update, or, if cells=True, assume `d2` has
            already been normalized to a cell distance

        :param value:
            Value to update by

        :param func:
            Optional arbitrary function that returns a float.  It should have
            the signature::

                func(existing_value, value)

            By default, func=np.add, so the cells will be simply incremented by
            `value`.

        :param cells:
            If True, assume that the distances `d1` and `d2` have already been
            normalized.
        """
        if not cells:
            d1 = self.normalize(d1)
            d2 = self.normalize(d2)
        super(HilbertNormalized, self).update(d1, d2, value, func)


class HilbertMatrix(HilbertNormalized):
    def __init__(self, file, genome, chrom, matrix_dim, incr_column=None):
        self.file = file
        self.genome = genome
        self.chrom = chrom

        # grab the dict of chrom lengths for this genome
        self.chromdict = pbt.chromsizes(self.genome)

        if self.chrom != "genome":
            # grab the length of the requested chromosome
            self.chrom_length = self.chromdict[self.chrom][1]
            print self.chrom, "size: ", 
        else:
            # using the entire genome for our coordinate system
            self.chrom_length = 0
            curr_offset = 0
            self.chrom_offsets = {}
            for chrom in self.chromdict:
                self.chrom_offsets[chrom] = curr_offset
                self.chrom_length += self.chromdict[chrom][1]
                curr_offset += self.chromdict[chrom][1]
<<<<<<< HEAD

=======
            print "genome size: ",
        print self.chrom_length
        
        self.m_dim = matrix_dim
        self.cells = self.m_dim * self.m_dim
        self.norm_factor = int(self.chrom_length / self.cells)
        
        print "using matrix of size", self.m_dim, "there are", \
              self.cells, "cells in the matrix and each cell represents", \
              self.norm_factor, "base pairs."
        
>>>>>>> 5d1ad458
        self.incr_column = incr_column
        self.num_intervals = 0
        self.total_interval_length = 0
        chromdict = pbt.chromsizes(genome)
        self.temp_files = []

        super(HilbertMatrix, self).__init__(matrix_dim, self.chrom_length)

        # populate the matrix with the data contained in self.file
        self.build()
        self.dump_matrix()

    def _cleanup(self):
        for temp_file in self.temp_files:
            os.remove(temp_file)

    def _get_intervals(self):
        if not self.file.endswith('.bam'):
            return pbt.BedTool(self.file)
        else:
            # if we have a BAM file, we need to convert to
            # BEDGRAPH and force the use of the SCORE column
            # for incrementing the matrix
            bedg_filename = "." + self.file + ".bedg"
            bedg = open(bedg_filename, 'w')

            # use bedtools genomecov to create a BEDGRAPH
            # of the BAM file's coverage
            if self.chrom != "genome":
                cmd = "samtools view -b %s %s | \
                              bedtools genomecov -ibam - -bg" \
                              % (self.file, self.chrom)
            else:
                cmd = "bedtools genomecov -ibam %s -bg" % (self.file)

            # save the BEDGRAPH to a file for the Hilbert Curve
            proc = subprocess.Popen(cmd, shell=True, stdout=subprocess.PIPE)
            while True:
                line = proc.stdout.readline()
                if line != '':
                    bedg.write(line)
                else:
                    break
            bedg.close()

            # it's BEDGRAPH, so use the 4th column for the matrix cells
            self.incr_column = 4
            self.temp_files.append(bedg_filename)
            return pbt.BedTool(bedg_filename)

    def build(self):
        """
        must compute a distance from the
        origing of the hilbert matrix start (0,0.
        to do so, we create a normalization factor which
        is the length of the chrom divided by the number
        of cells in the matrix (d^2). then, each coordinate
        "normalized by this constant to compute it's distance.
        this distance is then converted to an x,y coordinate
        in the matrix using d2xy
        """
        ivls = self._get_intervals()
        for ivl in ivls:
            self.num_intervals += 1
            self.total_interval_length += ivl.end - ivl.start
            start = ivl.start
            end = ivl.end
            if not self.chrom == "genome":
                if ivl.chrom != self.chrom:
                    continue
            else:
                offset = self.chrom_offsets[ivl.chrom]
                start = ivl.start + offset
<<<<<<< HEAD
                end = ivl.end + offset
            if self.incr_column is None:
                value = 1
            else:
                value = float(ivl[self.incr_column - 1])
            self.update(start, end, value=value)
        self._cleanup()

    def dump_matrix(self):
        mat_dump = open(self.file + '.mtx', 'w')
        # header
        mat_dump.write('\t'.join(['row', 'col', 'value', 'chrom',
                                  'start', 'end',]) + '\n')
=======
                end   = ivl.end + offset
            
                
            # figure out what cell the start and end coords
            # of the interval belong in.
            # most of the time, the interval will fit in a single cell
            start_dist = int(start / self.norm_factor)
            end_dist   = int(end / self.norm_factor)
            
            # however, we must populate EVERY cell that the 
            # interval spans.
            for dist in xrange(start_dist, end_dist + 1):
                coords = d2xy(self.m_dim, dist)
                if self.incr_column is None:
                    self._update_matrix(coords)
                else:
                    self._update_matrix(coords, \
                        increment=float(ivl[self.incr_column - 1]))
        self._cleanup()
    
    
    def dump_matrix(self):
        mat_dump = open(self.file + ".mtx", 'w')
        # header
        mat_dump.write('\t'.join(['row', 'col', 'value', 'chrom',
                                  'start', 'end']) + '\n')
>>>>>>> 5d1ad458
        start = 0
        for r in xrange(self.m_dim):
            for c in xrange(self.m_dim):
                d = xy2d(self.m_dim, r, c)
                end = (start + self.norm_factor)
                mat_dump.write('\t'.join(str(s) for s in [r, c,
                                         self.matrix[r][c],
                                         self.chrom, start,
                                         end]) + '\n')
                start += self.norm_factor
        mat_dump.close()
<<<<<<< HEAD

    def mask_low_values(self, min_val=0):
=======
    
    def mask_low_values(self, min_val = 0):
>>>>>>> 5d1ad458
        rows, cols = self.matrix.shape
        for r in range(rows):
            for c in range(cols):
                if self.matrix[r][c] <= min_val:
                    self.matrix[r][c] = np.NaN

    def norm_by_total_intervals(self):
        rows, cols = self.matrix.shape
        for r in range(rows):
            for c in range(cols):
                self.matrix[r][c] /= self.num_intervals<|MERGE_RESOLUTION|>--- conflicted
+++ resolved
@@ -35,41 +35,28 @@
         s *= 2
     return (x, y)
 
-<<<<<<< HEAD
 
 def xy2d(n, x, y):
     """
     Convert an (x, y) coordinate into distance
     """
-=======
-def xy2d(n, x, y):
->>>>>>> 5d1ad458
     d = 0
     s = n / 2
     while s > 0:
         rx = (x & s) > 0
         ry = (y & s) > 0
         d += s * s * ((3 * rx) ^ ry)
-<<<<<<< HEAD
         rot(s, x, y, rx, ry)
-=======
-        rot(s, x, y, rx, ry)        
->>>>>>> 5d1ad458
         s /= 2
     return d
 
 
 class Interval(object):
-<<<<<<< HEAD
-
-=======
-    
->>>>>>> 5d1ad458
+
     def __init__(self, chrom, start, end):
         self.chrom = chrom
         self.start = start
         self.end = end
-<<<<<<< HEAD
 
 class HilbertBase(object):
     def __init__(self, m_dim):
@@ -88,8 +75,6 @@
     def update(self, d1, d2, value=1, func=np.add):
         """
         Update the matrix between cells `d1` and `d2` (inclusive) by `value`.
-=======
->>>>>>> 5d1ad458
 
         :param d1:
             First cell to update
@@ -233,21 +218,13 @@
                 self.chrom_offsets[chrom] = curr_offset
                 self.chrom_length += self.chromdict[chrom][1]
                 curr_offset += self.chromdict[chrom][1]
-<<<<<<< HEAD
-
-=======
             print "genome size: ",
         print self.chrom_length
-        
-        self.m_dim = matrix_dim
-        self.cells = self.m_dim * self.m_dim
-        self.norm_factor = int(self.chrom_length / self.cells)
-        
+       
         print "using matrix of size", self.m_dim, "there are", \
               self.cells, "cells in the matrix and each cell represents", \
               self.norm_factor, "base pairs."
         
->>>>>>> 5d1ad458
         self.incr_column = incr_column
         self.num_intervals = 0
         self.total_interval_length = 0
@@ -313,6 +290,7 @@
         for ivl in ivls:
             self.num_intervals += 1
             self.total_interval_length += ivl.end - ivl.start
+            
             start = ivl.start
             end = ivl.end
             if not self.chrom == "genome":
@@ -321,7 +299,6 @@
             else:
                 offset = self.chrom_offsets[ivl.chrom]
                 start = ivl.start + offset
-<<<<<<< HEAD
                 end = ivl.end + offset
             if self.incr_column is None:
                 value = 1
@@ -331,38 +308,10 @@
         self._cleanup()
 
     def dump_matrix(self):
-        mat_dump = open(self.file + '.mtx', 'w')
-        # header
-        mat_dump.write('\t'.join(['row', 'col', 'value', 'chrom',
-                                  'start', 'end',]) + '\n')
-=======
-                end   = ivl.end + offset
-            
-                
-            # figure out what cell the start and end coords
-            # of the interval belong in.
-            # most of the time, the interval will fit in a single cell
-            start_dist = int(start / self.norm_factor)
-            end_dist   = int(end / self.norm_factor)
-            
-            # however, we must populate EVERY cell that the 
-            # interval spans.
-            for dist in xrange(start_dist, end_dist + 1):
-                coords = d2xy(self.m_dim, dist)
-                if self.incr_column is None:
-                    self._update_matrix(coords)
-                else:
-                    self._update_matrix(coords, \
-                        increment=float(ivl[self.incr_column - 1]))
-        self._cleanup()
-    
-    
-    def dump_matrix(self):
         mat_dump = open(self.file + ".mtx", 'w')
         # header
         mat_dump.write('\t'.join(['row', 'col', 'value', 'chrom',
                                   'start', 'end']) + '\n')
->>>>>>> 5d1ad458
         start = 0
         for r in xrange(self.m_dim):
             for c in xrange(self.m_dim):
@@ -374,13 +323,8 @@
                                          end]) + '\n')
                 start += self.norm_factor
         mat_dump.close()
-<<<<<<< HEAD
 
     def mask_low_values(self, min_val=0):
-=======
-    
-    def mask_low_values(self, min_val = 0):
->>>>>>> 5d1ad458
         rows, cols = self.matrix.shape
         for r in range(rows):
             for c in range(cols):
